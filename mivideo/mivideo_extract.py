--- conflicted
+++ resolved
@@ -60,15 +60,9 @@
         logger.info(f'Connected to BigQuery project: "{self.udpDb.project}"')
 
         dbParams: Dict = ENV['INVENTORY_DB']
-<<<<<<< HEAD
-        appendTableNames: Sequence[str] = ENV.get('APPEND_TABLE_NAMES', [
-            'job_run', 'data_source_status', 'mivideo_media_started_hourly',
-            'mivideo_media_created'])
-=======
         appendTableNames: Sequence[str] = ENV.get(
             'APPEND_TABLE_NAMES', ['mivideo_media_started_hourly']
         )
->>>>>>> 6fe2b941
 
         self.appDb: DBCreator = DBCreator(dbParams, appendTableNames)
 
