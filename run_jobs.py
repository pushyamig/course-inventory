# standard libraries
import logging, os, time
from importlib import import_module
from typing import Dict, Sequence, Union

# third-party libraries
import pandas as pd

# local libraries
from db.db_creator import DBCreator
from environ import ENV
from vocab import ValidJobName, ValidDataSourceName


# Initialize settings and global variables
logger = logging.getLogger(__name__)

logging.basicConfig(
    level=ENV.get('LOG_LEVEL', 'DEBUG'),
    format='%(asctime)s - %(name)s - %(levelname)s - %(message)s'
)


<<<<<<< HEAD
# Enum(s)

# Each job name should be defined in ValidJobName.
# NAME_OF_JOB = 'path.to.method'

class ValidJobName(Enum):
    COURSE_INVENTORY = 'course_inventory.inventory.run_course_inventory'
    MIVIDEO = 'mivideo.mivideo_extract.main'
    # ONLINE_MEETINGS = 'online_meetings.report...'
    # ZOOM = 'online_meetings.canvas_zoom_meetings...'


# Each data source name should be defined in ValidDataSourceName.
# NAME_OF_DATA_SOURCE = auto()

class ValidDataSourceName(Enum):
    CANVAS_API = auto()
    UNIZIN_DATA_PLATFORM = auto()
    UNIZIN_DATA_WAREHOUSE = auto()


=======
>>>>>>> 29d3ff0d
# Class(es)

class Job:

    def __init__(self, job_name: ValidJobName) -> None:
        self.name: str = job_name.name
        self.import_path: str = '.'.join(job_name.value.split('.')[:-1])
        self.method_name: str = job_name.value.split('.')[-1]
        self.started_at: Union[int, None] = None
        self.finished_at: Union[int, None] = None
        self.data_sources: Sequence[Dict[str, Union[ValidDataSourceName, pd.Timestamp]]] = []

    def create_metadata(self) -> None:
        started_at_dt = pd.to_datetime(self.started_at, unit='s')
        finished_at_dt = pd.to_datetime(self.finished_at, unit='s')

        job_run_df = pd.DataFrame({
            'job_name': [self.name],
            'started_at': [started_at_dt],
            'finished_at': [finished_at_dt]
        })
        job_run_df.to_sql('job_run', db_creator_obj.engine, if_exists='append', index=False)
        logger.info(f'Inserted job_run record with finished_at value of {finished_at_dt}')
        job_run_id = pd.read_sql('job_run', db_creator_obj.engine).iloc[-1]['id']

        if len(self.data_sources) == 0:
            logger.warning('No valid data sources were identified')
        else:
            db_ready_data_sources = []
            for data_source in self.data_sources:
                db_ready_data_source = data_source.copy()
                db_ready_data_source['data_source_name'] = db_ready_data_source['data_source_name'].name
                db_ready_data_sources.append(db_ready_data_source)
                
            data_source_status_df = pd.DataFrame(db_ready_data_sources)
            data_source_status_df = data_source_status_df.assign(**{'job_run_id': job_run_id})
            data_source_status_df.to_sql('data_source_status', db_creator_obj.engine, if_exists='append', index=False)
            logger.info(f'Inserted {len(data_source_status_df)} data_source_status records')

    def run(self) -> None:
        leaf_module = import_module(self.import_path)
        start_method = getattr(leaf_module, self.method_name)

        # Until we have a decorator for this
        self.started_at = time.time()
        data_sources = start_method()
        self.finished_at = time.time()

        delta = self.finished_at - self.started_at
        str_time = time.strftime('%H:%M:%S', time.gmtime(delta))
        logger.info(f'Duration of job run: {str_time}')

        valid_data_sources = []
        for data_source in data_sources:
            data_source_name_mem = data_source['data_source_name']
            if isinstance(data_source_name_mem, ValidDataSourceName):
                valid_data_sources.append(data_source)
            else:
                logger.error(f'Received an invalid data source name: {data_source_name_mem}')
                logger.error(f'No data_source_status record will be inserted.')

        self.data_sources = valid_data_sources
        self.create_metadata()


class JobManager:

    def __init__(self, job_names: Sequence[str]) -> None:
        self.jobs: Sequence[Job] = []
        for job_name in job_names:
            if job_name.upper() in ValidJobName.__members__:
                job_name_mem = ValidJobName[job_name.upper()]
                self.jobs.append(Job(job_name_mem))
            else:
                logger.error(f'Received an invalid job name: {job_name}; it will be ignored')

    def run_jobs(self) -> None:
        for job in self.jobs:
            logger.info(f'- - Running job {job.name} - -')
            job.run()


if __name__ == '__main__':
    how_started = os.environ.get('HOW_STARTED', None)

    if how_started == 'DOCKER_COMPOSE':
        logger.info('Waiting for the MySQL turtle, hehe')
        # Wait for MySQL container to finish setting up
        time.sleep(30.0)

    # Apply any new migrations
    db_creator_obj = DBCreator(ENV['INVENTORY_DB'], ENV['APPEND_TABLE_NAMES'])
    db_creator_obj.migrate()

    # Run those jobs
    manager = JobManager(ENV['JOB_NAMES'])
    manager.run_jobs()<|MERGE_RESOLUTION|>--- conflicted
+++ resolved
@@ -21,30 +21,6 @@
 )
 
 
-<<<<<<< HEAD
-# Enum(s)
-
-# Each job name should be defined in ValidJobName.
-# NAME_OF_JOB = 'path.to.method'
-
-class ValidJobName(Enum):
-    COURSE_INVENTORY = 'course_inventory.inventory.run_course_inventory'
-    MIVIDEO = 'mivideo.mivideo_extract.main'
-    # ONLINE_MEETINGS = 'online_meetings.report...'
-    # ZOOM = 'online_meetings.canvas_zoom_meetings...'
-
-
-# Each data source name should be defined in ValidDataSourceName.
-# NAME_OF_DATA_SOURCE = auto()
-
-class ValidDataSourceName(Enum):
-    CANVAS_API = auto()
-    UNIZIN_DATA_PLATFORM = auto()
-    UNIZIN_DATA_WAREHOUSE = auto()
-
-
-=======
->>>>>>> 29d3ff0d
 # Class(es)
 
 class Job:
